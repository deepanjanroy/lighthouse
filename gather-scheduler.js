/**
 * @license
 * Copyright 2016 Google Inc. All rights reserved.
 *
 * Licensed under the Apache License, Version 2.0 (the "License");
 * you may not use this file except in compliance with the License.
 * You may obtain a copy of the License at
 *
 *     http://www.apache.org/licenses/LICENSE-2.0
 *
 * Unless required by applicable law or agreed to in writing, software
 * distributed under the License is distributed on an "AS IS" BASIS,
 * WITHOUT WARRANTIES OR CONDITIONS OF ANY KIND, either express or implied.
 * See the License for the specific language governing permissions and
 * limitations under the License.
 */
'use strict';

const fs = require('fs');

const log = (typeof process !== 'undefined' && 'version' in process) ?
    require('npmlog').log : console.log.bind(console);

function loadPage(driver, gatherers, options) {
  const loadPage = options.flags.loadPage;
  const url = options.url;

  if (loadPage) {
    return driver.gotoURL(url);
  }

  return Promise.resolve();
}

function reloadPage(driver, options) {
  // Such a hack... since a Page.reload command does not let
  // a service worker take over we have to trick the browser into going away
  // and then coming back.
  return driver.sendCommand('Page.navigate', {url: 'about:blank'}).then(_ => {
    return driver.gotoURL(options.url);
  });
}

function setupDriver(driver, gatherers, options) {
  return new Promise((resolve, reject) => {
    // Enable emulation.
    if (options.flags.mobile) {
      return resolve(driver.beginEmulation());
    }

    // noop if no mobile emulation
    resolve();
  }).then(_ => {
    return driver.cleanAndDisableBrowserCaches();
  }).then(_ => {
    // Force SWs to update on load.
    return driver.forceUpdateServiceWorkers();
  });
}

<<<<<<< HEAD
  // Enable tracing and network record collection.
  static beginPassiveCollection(driver) {
    return driver.beginTrace()
      .then(_ => driver.beginNetworkCollect())
      .then(_ => driver.beginFrameLoadCollect());
  }

  static endPassiveCollection(options, tracingData) {
    const driver = options.driver;
    const saveTrace = options.flags.saveTrace;
    return driver.endNetworkCollect().then(networkData => {
      tracingData.networkRecords = networkData.networkRecords;
      tracingData.rawNetworkEvents = networkData.rawNetworkEvents;
    }).then(_ => {
      return driver.endTrace();
    }).then(traceContents => {
      tracingData.traceContents = traceContents;
    }).then(_ => {
      return driver.endFrameLoadCollect()
    }).then(frameLoadEvents => {
        tracingData.frameLoadEvents = frameLoadEvents;
    }).then(_ => {
      return saveTrace && this.saveAssets(tracingData, options.url);
    });
  }
=======
// Enable tracing and network record collection.
function beginPassiveCollection(driver) {
  return driver.beginTrace().then(_ => {
    return driver.beginNetworkCollect();
  });
}

function endPassiveCollection(options, tracingData) {
  const driver = options.driver;
  const saveTrace = options.flags.saveTrace;
  return driver.endNetworkCollect().then(networkRecords => {
    tracingData.networkRecords = networkRecords;
  }).then(_ => {
    return driver.endTrace();
  }).then(traceContents => {
    tracingData.traceContents = traceContents;
  }).then(_ => {
    return saveTrace && saveAssets(tracingData, options.url);
  });
}
>>>>>>> 616102b5

function phaseRunner(gatherers) {
  return function runPhase(gatherFun) {
    return gatherers.reduce((chain, gatherer) => {
      return chain.then(_ => gatherFun(gatherer));
    }, Promise.resolve());
  };
}

<<<<<<< HEAD
  static _flattenArtifacts(artifacts) {
    return artifacts.reduce(function(prev, curr) {
      return Object.assign(prev, curr);
    }, {});
  }

  static run(gatherers, options) {
    const driver = options.driver;
    const tracingData = {};
=======
function run(gatherers, options) {
  const driver = options.driver;
  const tracingData = {};
>>>>>>> 616102b5

  if (options.url === undefined || options.url === null) {
    throw new Error('You must provide a url to scheduler');
  }

  const runPhase = phaseRunner(gatherers);

  return driver.connect()
    // Initial prep before the page load.
    .then(_ => setupDriver(driver, gatherers, options))
    .then(_ => runPhase(gatherer => gatherer.setup(options)))
    .then(_ => beginPassiveCollection(driver))
    .then(_ => runPhase(gatherer => gatherer.beforePageLoad(options)))

    // Load page, gather from browser, stop profilers.
    .then(_ => loadPage(driver, gatherers, options))
    .then(_ => runPhase(gatherer => gatherer.afterPageLoad(options)))
    .then(_ => endPassiveCollection(options, tracingData))
    .then(_ => runPhase(gatherer => gatherer.afterTraceCollected(options, tracingData)))

    // Reload page for SW, etc.
    .then(_ => runPhase(gatherer => gatherer.reloadSetup(options)))
    .then(_ => runPhase(gatherer => gatherer.beforeReloadPageLoad(options)))
    .then(_ => reloadPage(driver, options))
    .then(_ => runPhase(gatherer => gatherer.afterReloadPageLoad(options)))

    // Finish and teardown.
    .then(_ => driver.disconnect())
    .then(_ => runPhase(gatherer => gatherer.tearDown(options)))
    .then(_ => {
      // Collate all the gatherer results.
      const unflattenedArtifacts = gatherers.map(g => g.artifact).concat(
          {networkRecords: tracingData.networkRecords},
          {rawNetworkEvents: tracingData.rawNetworkEvents},
          {traceContents: tracingData.traceContents},
          {frameLoadEvents: tracingData.frameLoadEvents});

      const artifacts = GatherScheduler._flattenArtifacts(unflattenedArtifacts);

      if (options.flags.netdepGraph) {
        GatherScheduler.saveArtifacts(artifacts);
      }

      return artifacts;
    });
}

<<<<<<< HEAD
  static saveArtifacts(artifacts) {
    const artifactsFilename = "artifacts.log";
    fs.writeFileSync(artifactsFilename, JSON.stringify(artifacts));
    log('info', 'artifacts file saved to disk', artifactsFilename);
  }

  static saveAssets(tracingData, url) {
    const date = new Date();
    const hostname = url.match(/^.*?\/\/(.*?)(:?\/|$)/)[1];
    const filename = (hostname + '_' + date.toISOString() + '.trace.json')
        .replace(/[\/\?<>\\:\*\|":]/g, '-');
    fs.writeFileSync(filename, JSON.stringify(tracingData.traceContents, null, 2));
    log('info', 'trace file saved to disk', filename);
  }
=======
function saveAssets(tracingData, url) {
  const date = new Date();
  const hostname = url.match(/^.*?\/\/(.*?)(:?\/|$)/)[1];
  const filename = (hostname + '_' + date.toISOString() + '.trace.json')
      .replace(/[\/\?<>\\:\*\|":]/g, '-');
  fs.writeFileSync(filename, JSON.stringify(tracingData.traceContents, null, 2));
  log('info', 'trace file saved to disk', filename);
>>>>>>> 616102b5
}

module.exports = {
  loadPage,
  reloadPage,
  setupDriver,
  beginPassiveCollection,
  endPassiveCollection,
  phaseRunner,
  run,
  saveAssets
};<|MERGE_RESOLUTION|>--- conflicted
+++ resolved
@@ -58,54 +58,32 @@
   });
 }
 
-<<<<<<< HEAD
-  // Enable tracing and network record collection.
-  static beginPassiveCollection(driver) {
-    return driver.beginTrace()
-      .then(_ => driver.beginNetworkCollect())
-      .then(_ => driver.beginFrameLoadCollect());
-  }
-
-  static endPassiveCollection(options, tracingData) {
-    const driver = options.driver;
-    const saveTrace = options.flags.saveTrace;
-    return driver.endNetworkCollect().then(networkData => {
-      tracingData.networkRecords = networkData.networkRecords;
-      tracingData.rawNetworkEvents = networkData.rawNetworkEvents;
-    }).then(_ => {
-      return driver.endTrace();
-    }).then(traceContents => {
-      tracingData.traceContents = traceContents;
-    }).then(_ => {
-      return driver.endFrameLoadCollect()
-    }).then(frameLoadEvents => {
-        tracingData.frameLoadEvents = frameLoadEvents;
-    }).then(_ => {
-      return saveTrace && this.saveAssets(tracingData, options.url);
-    });
-  }
-=======
 // Enable tracing and network record collection.
 function beginPassiveCollection(driver) {
-  return driver.beginTrace().then(_ => {
-    return driver.beginNetworkCollect();
-  });
+  return driver.beginTrace()
+    .then(_ => driver.beginNetworkCollect())
+    .then(_ => driver.beginFrameLoadCollect());
 }
 
 function endPassiveCollection(options, tracingData) {
   const driver = options.driver;
   const saveTrace = options.flags.saveTrace;
-  return driver.endNetworkCollect().then(networkRecords => {
-    tracingData.networkRecords = networkRecords;
+  return driver.endNetworkCollect().then(networkData => {
+    tracingData.networkRecords = networkData.networkRecords;
+    tracingData.rawNetworkEvents = networkData.rawNetworkEvents;
   }).then(_ => {
     return driver.endTrace();
   }).then(traceContents => {
     tracingData.traceContents = traceContents;
   }).then(_ => {
-    return saveTrace && saveAssets(tracingData, options.url);
+    return driver.endFrameLoadCollect()
+  }).then(frameLoadEvents => {
+      tracingData.frameLoadEvents = frameLoadEvents;
+  }).then(_ => {
+    return saveTrace && this.saveAssets(tracingData, options.url);
   });
 }
->>>>>>> 616102b5
+
 
 function phaseRunner(gatherers) {
   return function runPhase(gatherFun) {
@@ -115,21 +93,31 @@
   };
 }
 
-<<<<<<< HEAD
-  static _flattenArtifacts(artifacts) {
-    return artifacts.reduce(function(prev, curr) {
-      return Object.assign(prev, curr);
-    }, {});
-  }
+function flattenArtifacts(artifacts) {
+  return artifacts.reduce(function(prev, curr) {
+    return Object.assign(prev, curr);
+  }, {});
+}
 
-  static run(gatherers, options) {
-    const driver = options.driver;
-    const tracingData = {};
-=======
+function saveArtifacts(artifacts) {
+  const artifactsFilename = "artifacts.log";
+  fs.writeFileSync(artifactsFilename, JSON.stringify(artifacts));
+  log('info', 'artifacts file saved to disk', artifactsFilename);
+}
+
+
+function saveAssets(tracingData, url) {
+  const date = new Date();
+  const hostname = url.match(/^.*?\/\/(.*?)(:?\/|$)/)[1];
+  const filename = (hostname + '_' + date.toISOString() + '.trace.json')
+      .replace(/[\/\?<>\\:\*\|":]/g, '-');
+  fs.writeFileSync(filename, JSON.stringify(tracingData.traceContents, null, 2));
+  log('info', 'trace file saved to disk', filename);
+}
+
 function run(gatherers, options) {
   const driver = options.driver;
   const tracingData = {};
->>>>>>> 616102b5
 
   if (options.url === undefined || options.url === null) {
     throw new Error('You must provide a url to scheduler');
@@ -167,41 +155,16 @@
           {traceContents: tracingData.traceContents},
           {frameLoadEvents: tracingData.frameLoadEvents});
 
-      const artifacts = GatherScheduler._flattenArtifacts(unflattenedArtifacts);
+      const artifacts = flattenArtifacts(unflattenedArtifacts);
 
       if (options.flags.netdepGraph) {
-        GatherScheduler.saveArtifacts(artifacts);
+        saveArtifacts(artifacts);
       }
 
       return artifacts;
     });
 }
 
-<<<<<<< HEAD
-  static saveArtifacts(artifacts) {
-    const artifactsFilename = "artifacts.log";
-    fs.writeFileSync(artifactsFilename, JSON.stringify(artifacts));
-    log('info', 'artifacts file saved to disk', artifactsFilename);
-  }
-
-  static saveAssets(tracingData, url) {
-    const date = new Date();
-    const hostname = url.match(/^.*?\/\/(.*?)(:?\/|$)/)[1];
-    const filename = (hostname + '_' + date.toISOString() + '.trace.json')
-        .replace(/[\/\?<>\\:\*\|":]/g, '-');
-    fs.writeFileSync(filename, JSON.stringify(tracingData.traceContents, null, 2));
-    log('info', 'trace file saved to disk', filename);
-  }
-=======
-function saveAssets(tracingData, url) {
-  const date = new Date();
-  const hostname = url.match(/^.*?\/\/(.*?)(:?\/|$)/)[1];
-  const filename = (hostname + '_' + date.toISOString() + '.trace.json')
-      .replace(/[\/\?<>\\:\*\|":]/g, '-');
-  fs.writeFileSync(filename, JSON.stringify(tracingData.traceContents, null, 2));
-  log('info', 'trace file saved to disk', filename);
->>>>>>> 616102b5
-}
 
 module.exports = {
   loadPage,
