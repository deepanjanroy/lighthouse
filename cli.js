--- conflicted
+++ resolved
@@ -35,12 +35,9 @@
     --mobile       Emulates a Nexus 5X (default=true)
     --load-page    Loads the page (default=true)
     --save-trace   Save the trace contents to disk
-<<<<<<< HEAD
     --netdep-graph Generate network dependency graph
-=======
     --output       How to output the page(default=pretty)
     --output-path  The location to output the response(default=stdout)
->>>>>>> 616102b5
 `);
 
 const defaultUrl = 'https://operasoftware.github.io/pwa-list/';
